--- conflicted
+++ resolved
@@ -12,11 +12,7 @@
 
 
 class InvalidCategoryError(MorfessorException):
-<<<<<<< HEAD
-    """Attemt to load data using a different categorization scheme."""
-=======
     """Attempt to load data using a different categorization scheme."""
->>>>>>> a1dcff97
     def __init__(self, category):
         super(InvalidCategoryError, self).__init__(
             self, 'This model does not recognize the category {}'.format(
