--- conflicted
+++ resolved
@@ -15,37 +15,19 @@
     """Attemt to load data using a different categorization scheme."""
     def __init__(self, category):
         super(InvalidCategoryError, self).__init__(
-<<<<<<< HEAD
-            self,
-            'This model does not recognize the category {}'.format(
-=======
             self, 'This model does not recognize the category {}'.format(
->>>>>>> 4d136d24
                 category))
 
 
 class InvalidOperationError(MorfessorException):
     def __init__(self, operation, function_name):
         super(InvalidOperationError, self).__init__(
-<<<<<<< HEAD
-            self,
-            ('This model does not have a method ' +
-             '{}, and therefore cannot perform operation "{}"'.format(
-                function_name, operation)))
-=======
             self, ('This model does not have a method {}, and therefore cannot'
                    ' perform operation "{}"').format(function_name, operation))
->>>>>>> 4d136d24
 
 
 class UnsupportedConfigurationError(MorfessorException):
     def __init__(self, reason):
         super(UnsupportedConfigurationError, self).__init__(
-<<<<<<< HEAD
-            self,
-            'This operation is not supported in this program configuration. '
-            'Reason: {}.'.format(reason))
-=======
             self, ('This operation is not supported in this program ' +
-                   'configuration. Reason: {}.').format(reason))
->>>>>>> 4d136d24
+                   'configuration. Reason: {}.').format(reason))