from __future__ import unicode_literals

import bz2
import collections
import codecs
import datetime
import gzip
import locale
import logging
import re
import sys

from . import get_version
from .categorizationscheme import get_categories, CategorizedMorph
from .exception import InvalidCategoryError

try:
    # In Python2 import cPickle for better performance
    import cPickle as pickle
except ImportError:
    import pickle

PY3 = sys.version_info.major == 3

_logger = logging.getLogger(__name__)


class MorfessorIO:
    """Definition for all input and output files. Also handles all
    encoding issues.

    The only state this class has is the separators used in the data.
    Therefore, the same class instance can be used for initializing multiple
    files.

    """

    def __init__(self, encoding=None, construction_separator=' + ',
                 comment_start='#', compound_separator='\s+',
                 atom_separator=None, lowercase=False):
        self.encoding = encoding
        self.construction_separator = construction_separator
        self.comment_start = comment_start
        self.compound_sep = re.compile(compound_separator, re.UNICODE)
        self.atom_separator = atom_separator
        if atom_separator is not None:
            self._atom_sep_re = re.compile(atom_separator, re.UNICODE)
        self.lowercase = lowercase

    def read_segmentation_file(self, file_name, has_counts=True, **kwargs):
        """Read segmentation file.

        File format:
        <count> <construction1><sep><construction2><sep>...<constructionN>

        """
        _logger.info("Reading segmentations from '%s'..." % file_name)
        for line in self._read_text_file(file_name):
            if has_counts:
                count, compound = line.split(' ', 1)
            else:
                count, compound = 1, line
            yield int(count), compound.split(self.construction_separator)
        _logger.info("Done.")

    def write_segmentation_file(self, file_name, segmentations, **kwargs):
        """Write segmentation file.

        File format:
        <count> <construction1><sep><construction2><sep>...<constructionN>

        """
        _logger.info("Saving segmentations to '%s'..." % file_name)
        with self._open_text_file_write(file_name) as file_obj:
            d = datetime.datetime.now().replace(microsecond=0)
            file_obj.write("# Output from Morfessor Baseline %s, %s\n" %
                           (get_version(), d))
            for count, segmentation in segmentations:
                if self.atom_separator is None:
                    s = self.construction_separator.join(segmentation)
                else:
                    s = self.construction_separator.join(
                        map(lambda x: ' '.join(x), segmentation))
                file_obj.write("%d %s\n" % (count, s))
        _logger.info("Done.")

    def read_corpus_files(self, file_names):
        """Read one or more corpus files.

        Yield for each compound found (1, compound, compound_atoms).

        """
        for file_name in file_names:
            for item in self.read_corpus_file(file_name):
                yield item

    def read_corpus_list_files(self, file_names):
        """Read one or more corpus list files.

        Yield for each compound found (count, compound, compound_atoms).

        """
        for file_name in file_names:
            for item in self.read_corpus_list_file(file_name):
                yield item

    def read_corpus_file(self, file_name):
        """Read one corpus file.

        For each compound, yield (1, compound, compound_atoms).
        After each line, yield (0, \"\\n\", ()).

        """
        _logger.info("Reading corpus from '%s'..." % file_name)
        for line in self._read_text_file(file_name):
            for compound in self.compound_sep.split(line):
                if len(compound) > 0:
                    yield 1, compound, self._split_atoms(compound)
            yield 0, "\n", ()
        _logger.info("Done.")

    def read_corpus_list_file(self, file_name):
        """Read a corpus list file.

        Each line has the format:
        <count> <compound>

        Yield tuples (count, compound, compound_atoms) for each compound.

        """
        _logger.info("Reading corpus from list '%s'..." % file_name)
        for line in self._read_text_file(file_name):
            try:
                count, compound = line.split(None, 1)
                yield int(count), compound, self._split_atoms(compound)
            except ValueError:
                yield 1, line, self._split_atoms(line)
        _logger.info("Done.")

    def read_annotations_file(self, file_name, construction_separator=' ',
                              analysis_sep=','):
        """Read a annotations file.

        Each line has the format:
        <compound> <constr1> <constr2>... <constrN>, <constr1>...<constrN>, ...

        Yield tuples (compound, list(analyses)).

        """
        annotations = {}
        _logger.info("Reading annotations from '%s'..." % file_name)
        for line in self._read_text_file(file_name):
            compound, analyses_line = line.split(None, 1)

            if compound not in annotations:
                annotations[compound] = []

            if analysis_sep is not None:
                for analysis in analyses_line.split(analysis_sep):
                    analysis = analysis.strip()
                    annotations[compound].append(
                        analysis.strip().split(construction_separator))
            else:
                annotations[compound].append(
                    analyses_line.split(construction_separator))

        _logger.info("Done.")
        return annotations

    def write_lexicon_file(self, file_name, lexicon):
        """Write to a Lexicon file all constructions and their counts."""
        _logger.info("Saving model lexicon to '%s'..." % file_name)
        with self._open_text_file_write(file_name) as file_obj:
            for construction, count in lexicon:
                file_obj.write("%d %s\n" % (count, construction))
        _logger.info("Done.")

    def read_binary_model_file(self, file_name):
        """Read a pickled model from file."""
        _logger.info("Loading model from '%s'..." % file_name)
        model = self.read_binary_file(file_name)
        _logger.info("Done.")
        return model

    def read_binary_file(self, file_name):
        """Read a pickled object from a file."""
        with open(file_name, 'rb') as fobj:
            obj = pickle.load(fobj)
        return obj

    def write_binary_model_file(self, file_name, model):
        """Pickle a model to a file."""
        _logger.info("Saving model to '%s'..." % file_name)
        self.write_binary_file(file_name, model)
        _logger.info("Done.")

<<<<<<< HEAD
    def write_binary_file(self, file_name, obj):
        """Pickle an object into a file."""
        with open(file_name, 'wb') as fobj:
            pickle.dump(obj, fobj, pickle.HIGHEST_PROTOCOL)

    def write_parameter_file(self, file_name, params):
        """Write learned or estimated parameters to a file"""
        with self._open_text_file_write(file_name) as file_obj:
            d = datetime.datetime.now().replace(microsecond=0)
            file_obj.write(
                '# Parameters for Morfessor {}, {}\n'.format(
                    get_version(), d))
            for (key, val) in params.items():
                file_obj.write('{}:\t{}\n'.format(key, val))

    def read_parameter_file(self, file_name):
        """Read learned or estimated parameters from a file"""
        params = {}
        line_re = re.compile(r'^(.*)\s*:\s*(.*)$')
        for line in self._read_text_file(file_name):
            m = line_re.match(line.rstrip())
            if m:
                key = m.group(1)
                val = m.group(2)
                try:
                    val = float(val)
                except ValueError:
                    pass
                params[key] = val
        return params
=======
    def read_any_model(self, file_name):
        """Read a file that is either a binary model or a Morfessor 1.0 style
        model segmentation. This method can not be used on standard input as
        data might need to be read multiple times"""
        try:
            model = self.read_binary_model_file(file_name)
            _logger.info("%s was read as a binary model" % file_name)
            return model
        except BaseException:
            pass

        from morfessor import BaselineModel
        model = BaselineModel()
        model.load_segmentations(self.read_segmentation_file(file_name))
        _logger.info("%s was read as a segmentation" % file_name)
        return model
>>>>>>> 0a03ee77

    def _split_atoms(self, construction):
        """Split construction to its atoms."""
        if self.atom_separator is None:
            return construction
        else:
            return tuple(self._atom_sep_re.split(construction))

    def _open_text_file_write(self, file_name):
        """Open a file with the appropriate compression and encoding"""
        if file_name == '-':
            file_obj = sys.stdout
            if PY3:
                return file_obj
        elif file_name.endswith('.gz'):
            file_obj = gzip.open(file_name, 'wb')
        elif file_name.endswith('.bz2'):
            file_obj = bz2.BZ2File(file_name, 'wb')
        else:
            file_obj = open(file_name, 'wb')
        if self.encoding is None:
            # Take encoding from locale if not set so far
            self.encoding = locale.getpreferredencoding()
        return codecs.getwriter(self.encoding)(file_obj)

    def _read_text_file(self, file_name):
        """Read a text file with the appropriate compression and encoding.

        Comments and empty lines are skipped.

        """
        encoding = self.encoding
        if encoding is None:
            if file_name != '-':
                encoding = self._find_encoding(file_name)

        if file_name == '-':

            if PY3:
                inp = sys.stdin
            else:
                class StdinUnicodeReader:
                    def __init__(self, encoding):
                        self.encoding = encoding
                        if self.encoding is None:
                            self.encoding = locale.getpreferredencoding()

                    def __iter__(self):
                        return self

                    def next(self):
                        l = sys.stdin.readline()
                        if not l:
                            raise StopIteration()
                        return l.decode(self.encoding)
                inp = StdinUnicodeReader(encoding)
        else:
            if file_name.endswith('.gz'):
                file_obj = gzip.open(file_name, 'rb')
            elif file_name.endswith('.bz2'):
                file_obj = bz2.BZ2File(file_name, 'rb')
            else:
                file_obj = open(file_name, 'rb')

            if self.encoding is None:
                self.encoding = self._find_encoding(file_name)

            inp = codecs.getreader(self.encoding)(file_obj)

        try:
            for line in inp:
                line = line.rstrip()
                if len(line) > 0 and not line.startswith(self.comment_start):
                    if self.lowercase:
                        yield line.lower()
                    else:
                        yield line
        except KeyboardInterrupt:
            if file_name == '-':
                _logger.info("Finished reading from stdin")
                return
            else:
                raise

    def _find_encoding(self, *files):
        """Test default encodings on reading files.

        If no encoding is given, this method can be used to test which
        of the default encodings would work.

        """
        test_encodings = ['utf-8', locale.getpreferredencoding()]
        for encoding in test_encodings:
            ok = True
            for f in files:
                if f == '-':
                    continue
                try:
                    if f.endswith('.gz'):
                        file_obj = gzip.open(f, 'rb')
                    elif f.endswith('.bz2'):
                        file_obj = bz2.BZ2File(f, 'rb')
                    else:
                        file_obj = open(f, 'rb')

                    for _ in codecs.getreader(encoding)(file_obj):
                        pass
                except UnicodeDecodeError:
                    ok = False
                    break
            if ok:
                _logger.info("Detected %s encoding" % encoding)
                return encoding

        raise UnicodeError("Can not determine encoding of input files")


class FlatcatIO(MorfessorIO):
    """Extends data file formats to include category tags."""

    def __init__(self, encoding=None, construction_separator=' + ',
                 comment_start='#', compound_separator='\s+',
                 category_separator='/'):
        MorfessorIO.__init__(
            self, encoding=encoding,
            construction_separator=construction_separator,
            comment_start=comment_start, compound_separator=compound_separator,
            atom_separator=None)
        self.category_separator = category_separator

    def write_segmentation_file(self, file_name, segmentations, **kwargs):
        """Write segmentation file.

        File format (single line, wrapped only for pep8):
        <count> <construction1><cat_sep><category1><cons_sep>...
                <constructionN><cat_sep><categoryN>
        """

        _logger.info("Saving segmentations to '%s'..." % file_name)
        with self._open_text_file_write(file_name) as file_obj:
            d = datetime.datetime.now().replace(microsecond=0)
            file_obj.write('# Output from Morfessor FlatCat {}, {!s}\n'.format(
                get_version(), d))
            for count, morphs in segmentations:
                s = self.construction_separator.join(
                    ['{}{}{}'.format(m.morph, self.category_separator,
                                      m.category)
                     for m in morphs])
                file_obj.write('{} {}\n'.format(count, s))
        _logger.info("Done.")

    def read_segmentation_file(self, file_name, **kwargs):
        """Read segmentation file.
        see docstring for write_segmentation_file for file format.
        """
        _logger.info("Reading segmentations from '%s'..." % file_name)
        re_space = re.compile(r'\s+')
        for line in self._read_text_file(file_name):
            count, analysis = re_space.split(line, 1)
            try:
                count = int(count)
            except ValueError:
                # first column was compound instead of count
                count = 1
            cmorphs = []
            for morph_cat in analysis.split(self.construction_separator):
                cmorphs.append(self._morph_or_cmorph(morph_cat))
            yield(count, tuple(cmorphs))
        _logger.info("Done.")

    def read_annotations_file(self, file_name, construction_sep=' ',
                              analysis_sep=','):
        """Read an annotations file.

        Each line has the format:
        <compound> <constr1> <constr2>... <constrN>, <constr1>...<constrN>, ...

        Returns a defaultdict mapping a compound to a list of analyses.

        """
        annotations = collections.defaultdict(list)
        _logger.info("Reading annotations from '%s'..." % file_name)
        for line in self._read_text_file(file_name):
            compound, analyses_line = line.split(None, 1)
            analysis = self._read_annotation(analyses_line,
                                             construction_sep,
                                             analysis_sep)
            annotations[compound].append(analysis)
        _logger.info("Done.")
        return annotations

    def read_combined_file(self, file_name, annotation_prefix='<',
                           construction_sep=' ',
                           analysis_sep=','):
        for line in self._read_text_file(file_name):
            if line.startswith(annotation_prefix):
                analysis = self._read_annotation(
                    line[len(annotation_prefix):],
                    construction_sep=construction_sep,
                    analysis_sep=analysis_sep)
                compound = ''.join([x.morph for x in analysis])
                yield (True, 1, compound, analysis)
            else:
                for compound in self.compound_sep.split(line):
                    if len(compound) > 0:
                        yield (False, 1, compound, self._split_atoms(compound))

    def _read_annotation(self, line, construction_sep, analysis_sep):
        if analysis_sep is not None:
            analyses = line.split(analysis_sep)
        else:
            analyses = [line]

        for analysis in analyses:
            segments = analysis.split(construction_sep)
            return [self._morph_or_cmorph(x) for x in segments]

    def _morph_or_cmorph(self, morph_cat):
        """Parses a string describing a morph, either tagged
        or not tagged, returing a CategorizedMorph.
        """
        parts = morph_cat.rsplit(self.category_separator, 1)
        morph = parts[0].strip()
        if len(parts) == 1:
            category = None
        else:
            category = parts[1]
            if category not in get_categories():
                raise InvalidCategoryError(category)
        cmorph = CategorizedMorph(morph, category)
        return cmorph<|MERGE_RESOLUTION|>--- conflicted
+++ resolved
@@ -194,7 +194,6 @@
         self.write_binary_file(file_name, model)
         _logger.info("Done.")
 
-<<<<<<< HEAD
     def write_binary_file(self, file_name, obj):
         """Pickle an object into a file."""
         with open(file_name, 'wb') as fobj:
@@ -225,7 +224,7 @@
                     pass
                 params[key] = val
         return params
-=======
+
     def read_any_model(self, file_name):
         """Read a file that is either a binary model or a Morfessor 1.0 style
         model segmentation. This method can not be used on standard input as
@@ -242,7 +241,6 @@
         model.load_segmentations(self.read_segmentation_file(file_name))
         _logger.info("%s was read as a segmentation" % file_name)
         return model
->>>>>>> 0a03ee77
 
     def _split_atoms(self, construction):
         """Split construction to its atoms."""
