--- conflicted
+++ resolved
@@ -22,12 +22,7 @@
 from .categorizationscheme import MorphUsageProperties, WORD_BOUNDARY
 from .categorizationscheme import ByCategory, get_categories, CategorizedMorph
 from .exception import InvalidOperationError
-<<<<<<< HEAD
-from .utils import Sparse, LOGPROB_ZERO, ngrams, minargmin, zlog
-from .utils import _progress, _generator_progress, _nt_zeros
-=======
 from .utils import LOGPROB_ZERO, zlog
->>>>>>> 7669e658
 
 PY3 = sys.version_info.major == 3
 
@@ -273,12 +268,12 @@
         epochs = 0
         i = 0
         more_tokens = True
-        self._reestimate_probabilities()
+        self.reestimate_probabilities()
         while more_tokens:
             newcost = self.get_cost()
             _logger.info("Tokens processed: %s\tCost: %s" % (i, newcost))
 
-            for _ in _progress(range(epoch_interval)):
+            for _ in utils._progress(range(epoch_interval)):
                 try:
                     _, _, w = next(data)
                 except StopIteration:
@@ -299,7 +294,7 @@
                 segments, _ = self.viterbi_segment(w)
                 if addc > 0:
                     self.add_corpus_data([WordAnalysis(addc, segments)])
-                    self._reestimate_probabilities()
+                    self.reestimate_probabilities()
 
                     i_new = len(self.segmentations) - 1
                     self.training_corpus_filter = lambda: (
@@ -326,7 +321,7 @@
                 _logger.info("Max number of epochs reached, stop training")
                 break
 
-        self._reestimate_probabilities()
+        self.reestimate_probabilities()
         newcost = self.get_cost()
         _logger.info("Tokens processed: %s\tCost: %s" % (i, newcost))
         return epochs, newcost
