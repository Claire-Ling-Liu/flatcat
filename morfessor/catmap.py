--- conflicted
+++ resolved
@@ -135,13 +135,11 @@
         self.annotations = []           # (word, (analysis1, analysis2...))
         self._annotations_tagged = False
 
-<<<<<<< HEAD
         # Variables for online learning
         self.training_corpus_filter = None
-=======
+
         self._cost_field_width = 9
         self._cost_field_precision = 4
->>>>>>> 7dbb39bc
 
     def add_corpus_data(self, segmentations, freqthreshold=1,
                         count_modifier=None):
