--- conflicted
+++ resolved
@@ -92,6 +92,10 @@
             best_analysis, :  The resegmented, retagged word
             best_cost      :  The cost of the returned solution
         """
+
+        msg = 'Must initialize model and tag corpus before segmenting'
+        assert (self._initialized and
+            self._corpus_tagging_level == "full"), msg
 
         if _is_string(segments):
             word = segments
@@ -384,7 +388,7 @@
                     # Splitting at this point is forbidden
                     grid[pos][next_len - 1] = zeros
                     continue
-                if morph not in self._morph_usage:
+                if morph not in self:
                     # The morph corresponding to this substring has not
                     # been encountered: zero probability for this solution
                     grid[pos][next_len - 1] = zeros
@@ -1094,281 +1098,6 @@
         assert i_word is not None
         return i_word
 
-<<<<<<< HEAD
-    def viterbi_segment(self, segments, addcount=None, maxlen=None):
-        """Compatibility with Morfessor Baseline.
-        Heuristics are applied to remove nonmorphemes.
-
-        Note that the addcount and maxlen arguments are silently ignored.
-        """
-        # FIXME: both this and baseline should hide the logp
-        analysis, logp = self.viterbi_analyze(segments)
-        analysis = HeuristicPostprocessor().remove_nonmorphemes(
-            analysis, self)
-        return (self.detag_word(analysis), logp)
-
-    def viterbi_analyze(self, segments, strict_annot=True):
-        """Simultaneously segment and tag a word using the learned model.
-        Can be used to segment unseen words.
-
-        Arguments:
-            segments :  A word (or a list of morphs which will be
-                        concatenated into a word) to resegment and tag.
-            strict_annot :  If the word occurs in the annotated corpus,
-                            only consider the segmentations in the annotation.
-        Returns:
-            best_analysis, :  The resegmented, retagged word
-            best_cost      :  The cost of the returned solution
-        """
-
-        msg = 'Must initialize model and tag corpus before segmenting'
-        assert (self._initialized and
-            self._corpus_tagging_level == "full"), msg
-
-        if _is_string(segments):
-            word = segments
-        else:
-            # Throw away old category information, if any
-            segments = self.detag_word(segments)
-            # Merge potential segments
-            word = ''.join(segments)
-
-        # Return the best alternative from annotations if the word occurs there
-        if word in self.annotations and strict_annot:
-            annotation = self.annotations[word]
-            alternatives = annotation.alternatives
-
-            if not self._annotations_tagged:
-                alternatives = tuple(self.viterbi_tag(alt, forbid_zzz=True)
-                                     for alt in alternatives)
-
-            sorted_alts = self.rank_analyses([AnalysisAlternative(alt, 0)
-                                              for alt in alternatives])
-            best = sorted_alts[0]
-            return best.analysis, best.cost
-
-        # To make sure that internally impossible states are penalized
-        # even more than impossible states caused by zero parameters.
-        extrazero = LOGPROB_ZERO ** 2
-
-        # This function uses internally indices of categories,
-        # instead of names and the word boundary object,
-        # to remove the need to look them up constantly.
-        categories = get_categories(wb=True)
-        categories_nowb = [i for (i, c) in enumerate(categories)
-                           if c != WORD_BOUNDARY]
-        wb = categories.index(WORD_BOUNDARY)
-
-        # Grid consisting of
-        # the lowest accumulated cost ending in each possible state.
-        # and back pointers that indicate the best path.
-        # The grid is 3-dimensional:
-        # grid [POSITION_IN_WORD]
-        #      [MORPHLEN_OF_MORPH_ENDING_AT_POSITION - 1]
-        #      [TAGINDEX_OF_MORPH_ENDING_AT_POSITION]
-        # Initialized to pseudo-zero for all states
-        zeros = [ViterbiNode(extrazero, None)] * len(categories)
-        grid = [[zeros]]
-        # Except probability one that first state is a word boundary
-        grid[0][0][wb] = ViterbiNode(0, None)
-
-        # Temporaries
-        # Cumulative costs for each category at current time step
-        cost = None
-        best = ViterbiNode(extrazero, None)
-
-        for pos in range(1, len(word) + 1):
-            grid.append([])
-            for next_len in range(1, pos + 1):
-                grid[pos].append(list(zeros))
-                prev_pos = pos - next_len
-                morph = self._interned_morph(word[prev_pos:pos])
-
-                if (self.nosplit_re and
-                        pos < len(word) and
-                        self.nosplit_re.match(word[(pos - 1):(pos + 1)])):
-                    # Splitting at this point is forbidden
-                    grid[pos][next_len - 1] = zeros
-                    continue
-                if morph not in self._morph_usage:
-                    # The morph corresponding to this substring has not
-                    # been encountered: zero probability for this solution
-                    grid[pos][next_len - 1] = zeros
-                    continue
-
-                for next_cat in categories_nowb:
-                    best = ViterbiNode(extrazero, None)
-                    if prev_pos == 0:
-                        # First morph in word
-                        cost = self._corpus_coding.transit_emit_cost(
-                            WORD_BOUNDARY, categories[next_cat], morph)
-                        if cost <= best.cost:
-                            best = ViterbiNode(cost, ((0, wb),
-                                CategorizedMorph(morph, categories[next_cat])))
-                    # implicit else: for-loop will be empty if prev_pos == 0
-                    for prev_cat in categories_nowb:
-                        t_e_cost = self._corpus_coding.transit_emit_cost(
-                                        categories[prev_cat],
-                                        categories[next_cat],
-                                        morph)
-                        for prev_len in range(1, prev_pos + 1):
-                            cost = (t_e_cost +
-                                grid[prev_pos][prev_len - 1][prev_cat].cost)
-                            if cost <= best.cost:
-                                best = ViterbiNode(cost, ((prev_len, prev_cat),
-                                    CategorizedMorph(morph,
-                                                     categories[next_cat])))
-                    grid[pos][next_len - 1][next_cat] = best
-
-        # Last transition must be to word boundary
-        best = ViterbiNode(extrazero, None)
-        for prev_len in range(1, len(word) + 1):
-            for prev_cat in categories_nowb:
-                cost = (grid[-1][prev_len - 1][prev_cat].cost +
-                        self._corpus_coding.log_transitionprob(
-                            categories[prev_cat],
-                            WORD_BOUNDARY))
-                if cost <= best.cost:
-                    best = ViterbiNode(cost, ((prev_len, prev_cat),
-                        CategorizedMorph(WORD_BOUNDARY, WORD_BOUNDARY)))
-
-        if best.cost >= LOGPROB_ZERO:
-            #_logger.warning(
-            #    'No possible segmentation for word {}'.format(word))
-            return [CategorizedMorph(word, DEFAULT_CATEGORY)], LOGPROB_ZERO
-
-        # Backtrace for the best morph-category sequence
-        result = []
-        backtrace = best
-        pos = len(word)
-        bt_len = backtrace.backpointer[0][0]
-        bt_cat = backtrace.backpointer[0][1]
-        while pos > 0:
-            backtrace = grid[pos][bt_len - 1][bt_cat]
-            bt_len = backtrace.backpointer[0][0]
-            bt_cat = backtrace.backpointer[0][1]
-            result.insert(0, backtrace.backpointer[1])
-            pos -= len(backtrace.backpointer[1])
-        return tuple(result), best.cost
-
-    def viterbi_tag(self, segments, forbid_zzz=False):
-        """Tag a pre-segmented word using the learned model.
-
-        Arguments:
-            segments :  A list of morphs to tag.
-                        Raises KeyError if morph is not present in the
-                        training data.
-                        For segmenting and tagging new words,
-                        use viterbi_analyze(word).
-            forbid_zzz :  If True, no morph can be tagged as a
-                          non-morpheme.
-        """
-
-        # Throw away old category information, if any
-        segments = self.detag_word(segments)
-        return self._viterbi_tag_helper(segments, forbid_zzz=forbid_zzz)
-
-    def fast_tag_gaps(self, segments):
-        """Tag the gaps in a pre-segmented word where most morphs are already
-        tagged. Existing tags can not be changed.
-        """
-        def constraint(i, cat):
-            if segments[i].category is None:
-                return False
-            if cat == segments[i].category:
-                return False
-            return True
-
-        return self._viterbi_tag_helper(segments, constraint,
-                                        FlatcatModel.detag_morph)
-
-    def _viterbi_tag_helper(self, segments,
-                            constraint=None, mapping=lambda x: x,
-                            forbid_zzz=False):
-        # To make sure that internally impossible states are penalized
-        # even more than impossible states caused by zero parameters.
-        extrazero = LOGPROB_ZERO * 100
-
-        # This function uses internally indices of categories,
-        # instead of names and the word boundary object,
-        # to remove the need to look them up constantly.
-        categories = get_categories(wb=True)
-        wb = categories.index(WORD_BOUNDARY)
-        forbidden = []
-        for (prev_cat, next_cat) in MorphUsageProperties.zero_transitions:
-            forbidden.append((categories.index(prev_cat),
-                              categories.index(next_cat)))
-        if forbid_zzz:
-            for (prev_cat, next_cat) in MorphUsageProperties.forbid_zzz:
-                forbidden.append((categories.index(prev_cat),
-                                  categories.index(next_cat)))
-
-        # Grid consisting of
-        # the lowest accumulated cost ending in each possible state.
-        # and back pointers that indicate the best path.
-        # Initialized to pseudo-zero for all states
-        grid = [[ViterbiNode(extrazero, None)] * len(categories)]
-        # Except probability one that first state is a word boundary
-        grid[0][wb] = ViterbiNode(0, None)
-
-        # Temporaries
-        # Cumulative costs for each category at current time step
-        cost = []
-        best = []
-
-        for (i, morph) in enumerate(segments):
-            for (next_cat, nc_label) in enumerate(categories):
-                if next_cat == wb:
-                    # Impossible to visit boundary in the middle of the
-                    # sequence
-                    best.append(ViterbiNode(extrazero, None))
-                    continue
-                if constraint is not None and constraint(i, nc_label):
-                    # lies outside the constrained path
-                    best.append(ViterbiNode(extrazero, None))
-                    continue
-                morph = mapping(morph)
-                for prev_cat in range(len(categories)):
-                    if (prev_cat, next_cat) in forbidden:
-                        cost.append(extrazero)
-                        continue
-                    # Cost of selecting prev_cat as previous state
-                    # if now at next_cat
-                    if grid[i][prev_cat].cost >= extrazero:
-                        # This path is already failed
-                        cost.append(extrazero)
-                    else:
-                        cost.append(grid[i][prev_cat].cost +
-                                    self._corpus_coding.transit_emit_cost(
-                                        categories[prev_cat],
-                                        categories[next_cat], morph))
-                best.append(ViterbiNode(*utils.minargmin(cost)))
-                cost = []
-            # Update grid to prepare for next iteration
-            grid.append(best)
-            best = []
-
-        # Last transition must be to word boundary
-        for prev_cat in range(len(categories)):
-            pair = (categories[prev_cat], WORD_BOUNDARY)
-            cost = (grid[-1][prev_cat].cost +
-                    self._corpus_coding.log_transitionprob(*pair))
-            best.append(cost)
-        backtrace = ViterbiNode(*utils.minargmin(best))
-
-        # Backtrace for the best category sequence
-        result = [CategorizedMorph(
-                    mapping(segments[-1]),
-                    categories[backtrace.backpointer])]
-        for i in range(len(segments) - 1, 0, -1):
-            backtrace = grid[i + 1][backtrace.backpointer]
-            morph = mapping(segments[i - 1])
-            result.insert(0, CategorizedMorph(
-                morph, categories[backtrace.backpointer]))
-        return tuple(result)
-
-=======
->>>>>>> 31a569cd
     def viterbi_tag_corpus(self):
         """(Re)tags the corpus segmentations using viterbi_tag"""
         num_changed_words = 0
